const Bottleneck = require('bottleneck')
const debug = require('debug')('node-meraki:rest')

/**
 * Create a Meraki REST API wrapper. See the [online documentation]{@link https://dashboard.meraki.com/api_docs}
 * for more information.
 *
 * @module meraki/rest
 * @param { string } [version='v0']                      Which Meraki api version to use
 * @param { string } [apiKey='']                         The Meraki api key
 * @param { string } [target='api']                      The Meraki target
 * @param { string } [baseUrl='https://api.meraki.com']  The Meraki organization id
 * @param { Object } [rateLimiter]                       The rate limiter ([bottleneck]{@link https://github.com/SGrondin/bottleneck/blob/master/README.md}) configuration
 * @param { boolean } [rateLimiter.enabled]              Whether use the rate limiter
 * @param { number } [rateLimiter.maxConcurrent=5]       How many jobs can be running at the same time (null for unlimited)
 * @param { number } [rateLimiter.minTime=200]           How long to wait after launching a job before launching another one
 * @param { number } [rateLimiter.highWater=1000]        How long can the queue get? When the queue length exceeds that value, the selected `strategy` is executed to shed the load
 * @param { string } [rateLimiter.strategy='LEAK']       Which strategy to use if the queue gets longer than the high water mark. [Read about strategies]{@link https://github.com/SGrondin/bottleneck/blob/master/README.md#strategies}.
 * @param { boolean } [loggerEnabled=false]              Whether to use logging (request-based) or not
 * @param { Object } [logger=console]                    Logger to be used in case loggerEnabled is set to true
 * @return { Object } The initialized Meraki REST API wrapper
 * @example
 * const apiKey = 'secret meraki api key'
 * const organizationId = 'meraki organization id'
 * const version = 'v0' (default)
 * const target = 'n12'
 * const baseUrl = 'https://api.meraki.com' (default)
 * const rateLimiter = {
 *   enabled: true
 * }
 * const meraki = require('./lib')({ version, apiKey, target, baseUrl, rateLimiter, loggerEnabled: true })
 */
function createRestAPI (settings) {
  const logger = settings.loggerEnabled ? settings.logger ? settings.logger : console : false
  const { version = 'v0', apiKey = '', target = 'api' } = settings
  let { baseUrl = 'https://api.meraki.com' } = settings
  baseUrl = baseUrl.replace(/api/, target)
  const basePath = `/api/${version}`

  // setup the rate limiter configuration
  const rateLimiterConfig = settings.rateLimiter || {}
  const rateLimiter = {
    enabled: rateLimiterConfig.enabled !== false,
    maxConcurrent: rateLimiterConfig.maxConcurrent || 5,
    minTime: rateLimiterConfig.minTime || 200,
    highWater: rateLimiterConfig.highWater || 1000,
    strategy: Bottleneck.strategy[rateLimiterConfig.strategy] || Bottleneck.strategy.LEAK
  }

  debug(`init rest api wrapper with settings apiKey=${apiKey} target=${target} baseUrl=${baseUrl} basePath=${basePath} rateLimiter=${JSON.stringify(rateLimiter)} loggerEnabled=${!!settings.loggerEnabled}`)

  /**
   * The admin endpoints
   *
   * @memberof module:meraki/rest
   * @see module:meraki/rest/admins
   */
  const adminEndpoints = require('./admins')({ apiKey, target, baseUrl, basePath: `${basePath}/organizations`, rateLimiter, logger })

  /**
   * The client endpoints
   *
   * @memberof module:meraki/rest
   * @see module:meraki/rest/clients
   */
  const clientEndpoints = require('./clients')({ apiKey, target, baseUrl, basePath, rateLimiter, logger })

  /**
   * The config template endpoints
   *
   * @memberof module:meraki/rest
   * @see module:meraki/rest/templates
   */
  const templatesEndpoints = require('./templates')({ apiKey, target, baseUrl, basePath: `${basePath}/organizations`, rateLimiter, logger })

  /**
   * The device endpoints
   *
   * @memberof module:meraki/rest
   * @see module:meraki/rest/devices
   */
  const devicesEndpoints = require('./devices')({ apiKey, target, baseUrl, basePath: `${basePath}/networks`, rateLimiter, logger })

  /**
   * The group policy endpoints
   *
   * @memberof module:meraki/rest
   * @see module:meraki/rest/policies
   */
  const policiesEndpoints = require('./policies')({ apiKey, target, baseUrl, basePath: `${basePath}/networks`, rateLimiter, logger })

  /**
   * The network endpoints
   *
   * @memberof module:meraki/rest
   * @see module:meraki/rest/networks
   */
  const networksEndpoints = require('./networks')({ apiKey, target, baseUrl, basePath, rateLimiter, logger })

  /**
   * The organization endpoints
   *
   * @memberof module:meraki/rest
   * @see module:meraki/rest/ogranizations
   */
  const organizationEndpoints = require('./organizations')({ apiKey, target, baseUrl, basePath: `${basePath}/organizations`, rateLimiter, logger })

  /**
   * The SSID endpoints
   *
   * @memberof module:meraki/rest
   * @see module:meraki/rest/ssids
   */
  const ssidsEndpoints = require('./ssids')({ apiKey, target, baseUrl, basePath: `${basePath}/networks`, rateLimiter, logger })

  /**
   * The static route endpoints
   *
   * @memberof module:meraki/rest
   * @see module:meraki/rest/routes
   */
  const routesEndpoints = require('./routes')({ apiKey, target, baseUrl, basePath: `${basePath}/networks`, rateLimiter, logger })

  /**
   * The switch port endpoints
   *
   * @memberof module:meraki/rest
   * @see module:meraki/rest/ports
   */
  const portsEndpoints = require('./ports')({ apiKey, target, baseUrl, basePath: `${basePath}/devices`, rateLimiter, logger })

  /**
   * The VLAN endpoints
   *
   * @memberof module:meraki/rest
   * @see module:meraki/rest/vlans
   */
  const vlansEndpoints = require('./vlans')({ apiKey, target, baseUrl, basePath: `${basePath}/networks`, rateLimiter, logger })

  /**
   * The MX L3 firewall endpoints
   *
   * @memberof module:meraki/rest
   * @see module:meraki/rest/mxL3Firewall
   */
  const mxL3FirewallEndpoints = require('./mxL3Firewall')({ apiKey, target, baseUrl, basePath: `${basePath}/networks`, rateLimiter, logger })

  /**
   * The samle role endpoints
   *
   * @memberof module:meraki/rest
   * @see module:meraki/rest/saml
   */
  const samlEndpoints = require('./saml')({ apiKey, target, baseUrl, basePath: `${basePath}/organizations`, rateLimiter, logger })

  /**
   * The HTTP server endpoint (Webhooks)
   *
   * @memberof module:meraki/rest
   * @see module:meraki/rest/httpServers
   */
  const httpServesEndpoints = require('./httpServers')({ apiKey, target, baseUrl, basePath: `${basePath}/networks`, rateLimiter })

  return Object.assign({},
    adminEndpoints,
    clientEndpoints,
    templatesEndpoints,
    devicesEndpoints,
    policiesEndpoints,
    networksEndpoints,
    organizationEndpoints,
    ssidsEndpoints,
    routesEndpoints,
    portsEndpoints,
    vlansEndpoints,
    mxL3FirewallEndpoints,
<<<<<<< HEAD
    httpServesEndpoints
=======
    samlEndpoints
>>>>>>> 35c7bfe4
  )
}

module.exports = createRestAPI<|MERGE_RESOLUTION|>--- conflicted
+++ resolved
@@ -174,11 +174,8 @@
     portsEndpoints,
     vlansEndpoints,
     mxL3FirewallEndpoints,
-<<<<<<< HEAD
-    httpServesEndpoints
-=======
+    httpServesEndpoints,
     samlEndpoints
->>>>>>> 35c7bfe4
   )
 }
 
